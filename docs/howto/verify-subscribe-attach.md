--- conflicted
+++ resolved
@@ -37,11 +37,7 @@
 and prompt you to create a username and password for the machine:
 
 ```{code-block} text
-<<<<<<< HEAD
-PS C:\Users\<username></username>\up4wInstall> wsl ~ -d Ubuntu-24.04
-=======
 > wsl ~ -d Ubuntu-24.04
->>>>>>> 6731dedc
 ```
 
 You will now be logged in to the new instance shell and can
