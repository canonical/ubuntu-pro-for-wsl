import 'dart:io';

import 'package:flutter_test/flutter_test.dart';
import 'package:integration_test/integration_test.dart';
import 'package:p4w_ms_store/p4w_ms_store_method_channel.dart';
import 'package:p4w_ms_store/p4w_ms_store_platform_interface.dart';
import 'package:path/path.dart' as p;
import 'package:ubuntupro/constants.dart';
import 'package:ubuntupro/core/environment.dart';
import 'package:ubuntupro/launch_agent.dart';
import 'package:ubuntupro/main.dart' as app;
import 'package:ubuntupro/pages/startup/startup_page.dart';
import 'package:ubuntupro/pages/subscription_status/subscribe_now_page.dart';
import 'package:yaru_test/yaru_test.dart';

import '../test/utils/build_agent.dart';
import '../test/utils/l10n_tester.dart';

void main() {
  final binding = IntegrationTestWidgetsFlutterBinding.ensureInitialized();

  // A temporary directory mocking the $env:LocalAppData directory to sandbox our agent.
  Directory? tmp;

  setUpAll(() async {
    await YaruTestWindow.ensureInitialized();
    // Use a random place inside the build tree as the `LOCALAPPDATA` env variable for all test cases below.
    tmp = await msixRootDir().createTemp('test-');
    Environment(
      overrides: {'LOCALAPPDATA': tmp!.path},
    );
  });

  tearDownAll(() => tmp?.delete(recursive: true));
  group('no agent build', () {
    // Verifies that a proper message is displayed when the agent cannot be run.
    testWidgets(
      'cannot run agent',
      (tester) async {
        await app.main();
        await tester.pumpAndSettle();

        final l10n = tester.l10n<StartupPage>();
        final message = find.text(l10n.agentStateCannotStart);
        expect(message, findsOneWidget);
      },
    );
  });

  group(
    'build the agent',
    () {
      // finds the directory where the agent executable should be placed.
      final agentFullPath = p.join(msixRootDir().path, kAgentRelativePath);
      final agentDir = p.dirname(agentFullPath);
      final agentImageName = p.basename(agentFullPath);

      setUpAll(() async {
        await buildAgentExe(agentDir);
      });

      tearDownAll(() async {
        // kill all agent processes.
        if (Platform.isWindows) {
          await Process.run('taskkill.exe', ['/f', '/im', agentImageName]);
<<<<<<< HEAD
=======
          // taskkill is not immediate
>>>>>>> 4f2e0992
          await Future.delayed(const Duration(seconds: 1));
        } else {
          await Process.run(
            'killall',
            [p.basenameWithoutExtension(agentImageName)],
          );
        }
        // Finally deletes the directory.
        await Directory(agentDir).delete(recursive: true);
      });

      // Channel through which we can mock the MS Store plugin.
      const proChannel = MethodChannelP4wMsStore.methodChannel;

      tearDown(() {
        // Restores the plugin method call handler after each test, i.e. removes
        // any mocks previously installed by any test case.
        binding.defaultBinaryMessenger
            .setMockMethodCallHandler(proChannel, null);
      });

      // Tests the user journey that starts with the agent down.
      // The GUI should start the agent, check that there is no active subscription
      // and trigger a subscription purchase transaction.
      testWidgets(
        'startup to purchase',
        (tester) async {
          // For this test case the purchase operation must always succeed.
          binding.defaultBinaryMessenger.setMockMethodCallHandler(proChannel,
              (call) async {
            // The exact delay duration doesn't matter. Still good to have some delay
            // to ensure the client code won't expect things will respond instantly.
            await Future.delayed(const Duration(milliseconds: 20));
            return PurchaseStatus.succeeded.index;
          });

          await app.main();
          await tester.pumpAndSettle();

          // The "subscribe now page" is only shown if the GUI communicates with the background agent.
          final l10n = tester.l10n<SubscribeNowPage>();
          final button = find.text(l10n.subscribeNow);
          expect(button, findsOneWidget);

          await tester.tap(button);
          await tester.pumpAndSettle();

          // TODO: Update the expectation when the GUI becomes able to notify the agent of a successful purchase.
          expect(find.byType(SubscribeNowPage), findsOneWidget);
        },
      );
    },
    skip: !Platform.isWindows,
    // skips the whole group of tests if not on Windows since it relies on compiling and running the agent.
  );
}<|MERGE_RESOLUTION|>--- conflicted
+++ resolved
@@ -63,10 +63,7 @@
         // kill all agent processes.
         if (Platform.isWindows) {
           await Process.run('taskkill.exe', ['/f', '/im', agentImageName]);
-<<<<<<< HEAD
-=======
           // taskkill is not immediate
->>>>>>> 4f2e0992
           await Future.delayed(const Duration(seconds: 1));
         } else {
           await Process.run(
